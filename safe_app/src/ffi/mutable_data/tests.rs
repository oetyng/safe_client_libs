// Copyright 2016 MaidSafe.net limited.
//
// This SAFE Network Software is licensed to you under (1) the MaidSafe.net Commercial License,
// version 1.0 or later, or (2) The General Public License (GPL), version 3, depending on which
// licence you accepted on initial access to the Software (the "Licences").
//
// By contributing code to the SAFE Network Software, or to this project generally, you agree to be
// bound by the terms of the MaidSafe Contributor Agreement.  This, along with the Licenses can be
// found in the root directory of this project at LICENSE, COPYING and CONTRIBUTOR.
//
// Unless required by applicable law or agreed to in writing, the SAFE Network Software distributed
// under the GPL Licence is distributed on an "AS IS" BASIS, WITHOUT WARRANTIES OR CONDITIONS OF ANY
// KIND, either express or implied.
//
// Please review the Licences for the specific language governing permissions and limitations
// relating to use of the SAFE Network Software.

use errors::{ERR_ACCESS_DENIED, ERR_INVALID_SUCCESSOR, ERR_NO_SUCH_ENTRY, ERR_NO_SUCH_KEY};
use ffi::crypto::*;
use ffi::mdata_info::*;
use ffi::mutable_data::*;
use ffi::mutable_data::entries::*;
use ffi::mutable_data::entry_actions::*;
use ffi::mutable_data::permissions::*;
use ffi_utils::{FfiResult, vec_clone_from_raw_parts};
use ffi_utils::test_utils::{call_0, call_1, call_vec, call_vec_u8, send_via_user_data,
                            sender_as_user_data};
<<<<<<< HEAD
use object_cache::MDataPermissionsHandle;
use permissions;
use routing::{Action, PermissionSet};
=======
use object_cache::{MDataPermissionSetHandle, MDataPermissionsHandle};
>>>>>>> 48909177
use rust_sodium::crypto::sign;
use safe_core::ffi::ipc::req::PermissionSet as FfiPermissionSet;
use safe_core::ipc::req::{permission_set_clone_from_repr_c, permission_set_into_repr_c};
use std::mem;
use std::sync::mpsc;
use test_utils::create_app;

// Test changing the owner of mutable data.
// TODO: fix and complete this test
#[ignore]
#[test]
fn test_change_owner() {
    let app = create_app();

    let (random_key, _) = sign::gen_keypair();

    let random_key_h =
        unsafe { unwrap!(call_1(|ud, cb| sign_key_new(&app, &random_key.0, ud, cb))) };

    // Try to create an empty public MD
    let md_info1: MDataInfo =
        unsafe { unwrap!(call_1(|ud, cb| mdata_info_random_public(10000, ud, cb))) };
    let md_info1 = md_info1.into_repr_c();

    let result = unsafe {
        // Try changing the owner - should fail due to access denied
        call_0(|ud, cb| {
            mdata_change_owner(&app, &md_info1, random_key_h, 1, ud, cb)
        })
    };

    match result {
        Err(ERR_ACCESS_DENIED) => (),
        Err(e) => panic!("{}", e),
        _ => panic!("Changed permissions without permission"),
    };

    // Try to create a new empty public MD
    let md_info2: MDataInfo =
        unsafe { unwrap!(call_1(|ud, cb| mdata_info_random_public(10000, ud, cb))) };
    let md_info2 = md_info2.into_repr_c();

    let result = unsafe {
        // Try changing the owner - should fail due to invalid successor
        call_0(|ud, cb| {
            mdata_change_owner(&app, &md_info2, random_key_h, 0, ud, cb)
        })
    };

    match result {
        Err(ERR_INVALID_SUCCESSOR) => (),
        Err(e) => panic!("{}", e),
        _ => panic!("Invalid version specified has succeeded"),
    };

    unsafe {
        // Try changing the owner - should succeed
        unwrap!(call_0(|ud, cb| {
            mdata_change_owner(&app, &md_info2, random_key_h, 2, ud, cb)
        }))
    }
}

// The usual test to insert, update, delete and list all permissions from the FFI point of view.
#[test]
fn permissions_crud_ffi() {
    let app = create_app();

    // Create a permissions set
    let perm_set = PermissionSet::new().allow(Action::Insert).allow(
        Action::ManagePermissions,
    );

    // Create permissions
    let perms_h: MDataPermissionsHandle =
        unsafe { unwrap!(call_1(|ud, cb| mdata_permissions_new(&app, ud, cb))) };

    {
        // Create permissions for anyone
        let len: usize = unsafe {
            unwrap!(call_0(|ud, cb| {
                mdata_permissions_insert(
                    &app,
                    perms_h,
                    USER_ANYONE,
                    permission_set_into_repr_c(perm_set),
                    ud,
                    cb,
                )
            }));
            unwrap!(call_1(
                |ud, cb| mdata_permissions_len(&app, perms_h, ud, cb),
            ))
        };
        assert_eq!(len, 1);

        let perm_set2 = unsafe {
            unwrap!(call_1(|ud, cb| {
                mdata_permissions_get(&app, perms_h, USER_ANYONE, ud, cb)
            }))
        };
        let perm_set2 = unwrap!(permission_set_clone_from_repr_c(&perm_set2));

        assert_eq!(Some(true), perm_set2.is_allowed(Action::Insert));
        assert_eq!(None, perm_set2.is_allowed(Action::Update));

        let result: Vec<permissions::UserPermissionSet> = unsafe {
            unwrap!(call_vec(
                |ud, cb| mdata_list_permission_sets(&app, perms_h, ud, cb),
            ))
        };

        assert_eq!(result.len(), 1);
        assert_eq!(result[0].user_h, USER_ANYONE);
        assert_eq!(result[0].perm_set, perm_set);
    }

    // Try to create an empty public MD
    let md_info_pub: MDataInfo =
        unsafe { unwrap!(call_1(|ud, cb| mdata_info_random_public(10000, ud, cb))) };
    let md_info_pub = md_info_pub.into_repr_c();

    unsafe {
        unwrap!(call_0(|ud, cb| {
            mdata_put(&app, &md_info_pub, perms_h, ENTRIES_EMPTY, ud, cb)
        }))
    };

    {
        let read_perm_set: FfiPermissionSet = unsafe {
            unwrap!(call_1(|ud, cb| {
                mdata_list_user_permissions(&app, &md_info_pub, USER_ANYONE, ud, cb)
            }))
        };
        let read_perm_set = unwrap!(permission_set_clone_from_repr_c(&read_perm_set));
        assert_eq!(Some(true), read_perm_set.is_allowed(Action::Insert));
        assert_eq!(
            Some(true),
            read_perm_set.is_allowed(Action::ManagePermissions)
        );
        assert_eq!(None, read_perm_set.is_allowed(Action::Update));

        // Create a new permissions set
        let perm_set_new = PermissionSet::new().allow(Action::ManagePermissions);

        let result = unsafe {
            // Should fail due to invalid version
            call_0(|ud, cb| {
                mdata_set_user_permissions(
                    &app,
                    &md_info_pub,
                    USER_ANYONE,
                    permission_set_into_repr_c(perm_set_new),
                    0,
                    ud,
                    cb,
                );
            })
        };

        match result {
            Err(ERR_INVALID_SUCCESSOR) => (),
            _ => panic!("Invalid version specified has succeeded"),
        };

        let result = unsafe {
            // Should succeed
            unwrap!(call_0(|ud, cb| {
                mdata_set_user_permissions(
                    &app,
                    &md_info_pub,
                    USER_ANYONE,
                    permission_set_into_repr_c(perm_set_new),
                    1,
                    ud,
                    cb,
                );
            }));

            // Delete the permission set - should succeed
            unwrap!(call_0(|ud, cb| {
                mdata_del_user_permissions(&app, &md_info_pub, USER_ANYONE, 2, ud, cb);
            }));

            // Try to change permissions - should fail
            call_0(|ud, cb| {
                mdata_set_user_permissions(
                    &app,
                    &md_info_pub,
                    USER_ANYONE,
                    permission_set_into_repr_c(perm_set_new),
                    3,
                    ud,
                    cb,
                );
            })
        };

        match result {
            Err(ERR_ACCESS_DENIED) => (),
            _ => panic!("Changed permissions without permission"),
        };

        let result: Result<FfiPermissionSet, i32> = unsafe {
            call_1(|ud, cb| {
                mdata_list_user_permissions(&app, &md_info_pub, USER_ANYONE, ud, cb)
            })
        };

        match result {
            Err(ERR_NO_SUCH_KEY) => (),
            _ => panic!("User permissions listed without key"),
        }
    }
}

//  The usual test to insert, update, delete and list all entry-keys/values from the FFI point of
//  view.
#[test]
fn entries_crud_ffi() {
    let app = create_app();

    const KEY: &[u8] = b"hello";
    const VALUE: &[u8] = b"world";

    // Create a permissions set
    let perm_set = PermissionSet::new().allow(Action::Insert);

    // Create permissions
    let perms_h: MDataPermissionsHandle =
        unsafe { unwrap!(call_1(|ud, cb| mdata_permissions_new(&app, ud, cb))) };

    unsafe {
        unwrap!(call_0(|ud, cb| {
            mdata_permissions_insert(
                &app,
                perms_h,
                USER_ANYONE,
                permission_set_into_repr_c(perm_set),
                ud,
                cb,
            )
        }))
    }

    // Try to create an empty public MD
    let md_info_pub: MDataInfo =
        unsafe { unwrap!(call_1(|ud, cb| mdata_info_random_public(10000, ud, cb))) };
    let md_info_pub = md_info_pub.into_repr_c();

    unsafe {
        unwrap!(call_0(|ud, cb| {
            mdata_put(&app, &md_info_pub, perms_h, ENTRIES_EMPTY, ud, cb)
        }))
    };

    // Try to create a MD instance using the same name & type tag - it should fail.
    let res = unsafe {
        call_0(|ud, cb| {
            mdata_put(&app, &md_info_pub, perms_h, ENTRIES_EMPTY, ud, cb)
        })
    };
    match res {
        Err(_) => (),
        x => panic!("Failed test: unexpected {:?}, expected error", x),
    }

    // Try to create a MD instance using the same name & a different type tag - it should pass.
    let xor_name = md_info_pub.name;
    let md_info_pub_2: MDataInfo = unsafe {
        unwrap!(call_1(
            |ud, cb| mdata_info_new_public(&xor_name, 10001, ud, cb),
        ))
    };
    let md_info_pub_2 = md_info_pub_2.into_repr_c();

    unsafe {
        unwrap!(call_0(|ud, cb| {
            mdata_put(&app, &md_info_pub_2, perms_h, ENTRIES_EMPTY, ud, cb)
        }))
    };

    // Try to add entries to a public MD
    let actions_h: MDataEntryActionsHandle =
        unsafe { unwrap!(call_1(|ud, cb| mdata_entry_actions_new(&app, ud, cb))) };

    unsafe {
        unwrap!(call_0(|ud, cb| {
            mdata_entry_actions_insert(
                &app,
                actions_h,
                KEY.as_ptr(),
                KEY.len(),
                VALUE.as_ptr(),
                VALUE.len(),
                ud,
                cb,
            )
        }))
    };

    unsafe {
        unwrap!(call_0(|ud, cb| {
            mdata_mutate_entries(&app, &md_info_pub, actions_h, ud, cb)
        }))
    }

    // Retrieve added entry
    {
        let (tx, rx) = mpsc::channel::<Result<Vec<u8>, i32>>();
        let ud = sender_as_user_data(&tx);

        unsafe {
            mdata_get_value(
                &app,
                &md_info_pub,
                KEY.as_ptr(),
                KEY.len(),
                ud,
                get_value_cb,
            )
        };

        let result = unwrap!(rx.recv());
        assert_eq!(&unwrap!(result), &VALUE, "got back invalid value");
    }

    // Check the version of a public MD
    let ver: u64 = unsafe {
        unwrap!(call_1(
            |ud, cb| mdata_get_version(&app, &md_info_pub, ud, cb),
        ))
    };
    assert_eq!(ver, 0);

    // Check that permissions on the public MD haven't changed
    let read_perm_set: FfiPermissionSet = unsafe {
        unwrap!(call_1(|ud, cb| {
            mdata_list_user_permissions(&app, &md_info_pub, USER_ANYONE, ud, cb)
        }))
    };
    let read_perm_set = unwrap!(permission_set_clone_from_repr_c(&read_perm_set));

    assert_eq!(Some(true), read_perm_set.is_allowed(Action::Insert));
    assert_eq!(None, read_perm_set.is_allowed(Action::Update));

    // Try to create a private MD
    let md_info_priv: MDataInfo =
        unsafe { unwrap!(call_1(|ud, cb| mdata_info_random_private(10001, ud, cb))) };
    let md_info_priv = md_info_priv.into_repr_c();

    unsafe {
        unwrap!(call_0(|ud, cb| {
            mdata_put(&app, &md_info_priv, perms_h, ENTRIES_EMPTY, ud, cb)
        }))
    };

    // Check the version of a private MD
    let ver: u64 = unsafe {
        unwrap!(call_1(
            |ud, cb| mdata_get_version(&app, &md_info_priv, ud, cb),
        ))
    };
    assert_eq!(ver, 0);

    // Try to add entries to a private MD
    let key_enc = unsafe {
        unwrap!(call_vec_u8(|ud, cb| {
            mdata_info_encrypt_entry_key(&md_info_priv, KEY.as_ptr(), KEY.len(), ud, cb)
        }))
    };
    let value_enc = unsafe {
        unwrap!(call_vec_u8(|ud, cb| {
            mdata_info_encrypt_entry_value(&md_info_priv, VALUE.as_ptr(), VALUE.len(), ud, cb)
        }))
    };

    let actions_priv_h: MDataEntryActionsHandle =
        unsafe { unwrap!(call_1(|ud, cb| mdata_entry_actions_new(&app, ud, cb))) };

    unsafe {
        unwrap!(call_0(|ud, cb| {
            mdata_entry_actions_insert(
                &app,
                actions_priv_h,
                key_enc.as_ptr(),
                key_enc.len(),
                value_enc.as_ptr(),
                value_enc.len(),
                ud,
                cb,
            )
        }))
    };

    unsafe {
        unwrap!(call_0(|ud, cb| {
            mdata_mutate_entries(&app, &md_info_priv, actions_priv_h, ud, cb)
        }))
    }

    // Try to fetch the serialised size of MD
    {
        let size: u64 = unsafe {
            unwrap!(call_1(
                |ud, cb| mdata_serialised_size(&app, &md_info_priv, ud, cb),
            ))
        };
        assert!(size > 0);

        let size: u64 = unsafe {
            unwrap!(call_1(
                |ud, cb| mdata_serialised_size(&app, &md_info_pub, ud, cb),
            ))
        };
        assert!(size > 0);
    }

    // Retrieve added entry from private MD
    {
        let (tx, rx) = mpsc::channel::<Result<Vec<u8>, i32>>();
        let ud = sender_as_user_data(&tx);

        unsafe {
            mdata_get_value(
                &app,
                &md_info_priv,
                key_enc.as_ptr(),
                key_enc.len(),
                ud,
                get_value_cb,
            )
        };

        let result = unwrap!(rx.recv());
        let got_value_enc = unwrap!(result);
        assert_eq!(&got_value_enc, &value_enc, "got back invalid value");

        let decrypted = unsafe {
            unwrap!(call_vec_u8(|ud, cb| {
                mdata_info_decrypt(
                    &md_info_priv,
                    got_value_enc.as_ptr(),
                    got_value_enc.len(),
                    ud,
                    cb,
                )
            }))
        };
        assert_eq!(&decrypted, &VALUE, "decrypted invalid value");
    }

    // Check mdata_list_entries
    {
        let entries_list_h = unsafe {
            unwrap!(call_1(
                |ud, cb| mdata_list_entries(&app, &md_info_priv, ud, cb),
            ))
        };

        // Try with a fake entry key, expect error.
        let (tx, rx) = mpsc::channel::<Result<Vec<u8>, i32>>();
        let ud = sender_as_user_data(&tx);

        let fake_key = vec![0];
        unsafe {
            mdata_entries_get(
                &app,
                entries_list_h,
                fake_key.as_ptr(),
                fake_key.len(),
                ud,
                get_value_cb,
            )
        };

        let result = unwrap!(rx.recv());
        match result {
            Err(ERR_NO_SUCH_ENTRY) => (),
            _ => panic!("Got mdata entry with a fake entry key"),
        };

        // Try with the real encrypted entry key.
        let (tx, rx) = mpsc::channel::<Result<Vec<u8>, i32>>();
        let ud = sender_as_user_data(&tx);

        unsafe {
            mdata_entries_get(
                &app,
                entries_list_h,
                key_enc.as_ptr(),
                key_enc.len(),
                ud,
                get_value_cb,
            )
        };

        let result = unwrap!(rx.recv());
        let got_value_enc = unwrap!(result);
        assert_eq!(&got_value_enc, &value_enc, "got back invalid value");

        let decrypted = unsafe {
            unwrap!(call_vec_u8(|ud, cb| {
                mdata_info_decrypt(
                    &md_info_priv,
                    got_value_enc.as_ptr(),
                    got_value_enc.len(),
                    ud,
                    cb,
                )
            }))
        };
        assert_eq!(&decrypted, &VALUE, "decrypted invalid value");

        unsafe {
            unwrap!(call_0(
                |ud, cb| mdata_entries_free(&app, entries_list_h, ud, cb),
            ))
        }
    }

    // Check mdata_list_keys
    {
        let keys_list: Vec<MDataKey> = unsafe {
            unwrap!(call_vec(
                |ud, cb| mdata_list_keys(&app, &md_info_priv, ud, cb),
            ))
        };
        assert_eq!(keys_list.len(), 1);

        let decrypted = unsafe {
            unwrap!(call_vec_u8(|ud, cb| {
                mdata_info_decrypt(
                    &md_info_priv,
                    keys_list[0].val.as_ptr(),
                    keys_list[0].val.len(),
                    ud,
                    cb,
                )
            }))
        };
        assert_eq!(&decrypted, &KEY, "decrypted invalid key");
    }

    // Check mdata_list_values
    {
        let vals_list: Vec<MDataValue> = unsafe {
            unwrap!(call_vec(
                |ud, cb| mdata_list_values(&app, &md_info_priv, ud, cb),
            ))
        };
        assert_eq!(vals_list.len(), 1);

        let decrypted = unsafe {
            unwrap!(call_vec_u8(|ud, cb| {
                mdata_info_decrypt(
                    &md_info_priv,
                    vals_list[0].content.as_ptr(),
                    vals_list[0].content.len(),
                    ud,
                    cb,
                )
            }))
        };
        assert_eq!(&decrypted, &VALUE, "decrypted invalid value");
    }

    // Free everything.
    unsafe {
        unwrap!(call_0(
            |ud, cb| mdata_permissions_free(&app, perms_h, ud, cb),
        ));
    }

    extern "C" fn get_value_cb(
        user_data: *mut c_void,
        res: FfiResult,
        val: *const u8,
        len: usize,
        _version: u64,
    ) {
        unsafe {
            let result: Result<Vec<u8>, i32> = if res.error_code == 0 {
                Ok(vec_clone_from_raw_parts(val, len))
            } else {
                Err(res.error_code)
            };

            send_via_user_data(user_data, result);
        }
    }
}

<<<<<<< HEAD
// Helper function to call FFI function that iterates over mdata entry keys.
unsafe fn call_keys<F>(f: F) -> Vec<Vec<u8>>
where
    F: FnOnce(*mut c_void,
           extern "C" fn(*mut c_void, *const u8, usize),
           extern "C" fn(*mut c_void, FfiResult)),
{
    let mut context = KeyValueEntriesContext::new();
    f(
        context.user_data(),
        KeyValueEntriesContext::keys_cb,
        KeyValueEntriesContext::done_cb,
=======
// Helper function to call FFI function that iterates over permission sets in permissions.
unsafe fn call_permissions<F>(f: F) -> Vec<(SignKeyHandle, MDataPermissionSetHandle)>
where
    F: FnOnce(*mut c_void,
           extern "C" fn(*mut c_void, SignKeyHandle, MDataPermissionSetHandle),
           extern "C" fn(*mut c_void, FfiResult)),
{
    let mut context = PermissionEntriesContext::new();
    f(
        context.user_data(),
        PermissionEntriesContext::permissions_cb,
        PermissionEntriesContext::done_cb,
>>>>>>> 48909177
    );
    context.take_result()
}

<<<<<<< HEAD
// Helper function to call FFI function that iterates over mdata entry values.
unsafe fn call_values<F>(f: F) -> Vec<Vec<u8>>
where
    F: FnOnce(*mut c_void,
           extern "C" fn(*mut c_void, *const u8, usize, u64),
           extern "C" fn(*mut c_void, FfiResult)),
{
    let mut context = KeyValueEntriesContext::new();
    f(
        context.user_data(),
        KeyValueEntriesContext::values_cb,
        KeyValueEntriesContext::done_cb,
    );
    context.take_result()
}

struct KeyValueEntriesContext {
    tx: mpsc::Sender<()>,
    rx: mpsc::Receiver<()>,
    items: Vec<Vec<u8>>,
}

impl KeyValueEntriesContext {
    fn new() -> Self {
        let (tx, rx) = mpsc::channel();
        KeyValueEntriesContext {
=======
struct PermissionEntriesContext {
    tx: mpsc::Sender<()>,
    rx: mpsc::Receiver<()>,
    items: Vec<(SignKeyHandle, MDataPermissionSetHandle)>,
}

impl PermissionEntriesContext {
    fn new() -> Self {
        let (tx, rx) = mpsc::channel();
        PermissionEntriesContext {
>>>>>>> 48909177
            tx,
            rx,
            items: Vec::new(),
        }
    }

    fn user_data(&mut self) -> *mut c_void {
        let ptr: *mut _ = self;
        ptr as *mut c_void
    }

<<<<<<< HEAD
    fn take_result(&mut self) -> Vec<Vec<u8>> {
=======
    fn take_result(&mut self) -> Vec<(SignKeyHandle, MDataPermissionSetHandle)> {
>>>>>>> 48909177
        unwrap!(self.rx.recv());
        mem::replace(&mut self.items, Vec::new())
    }

<<<<<<< HEAD
    extern "C" fn values_cb(user_data: *mut c_void, val: *const u8, len: usize, _version: u64) {
        unsafe {
            let data = vec_clone_from_raw_parts(val, len);

            let context = user_data as *mut Self;
            (*context).items.push(data);
        }
    }

    extern "C" fn keys_cb(user_data: *mut c_void, val: *const u8, len: usize) {
        unsafe {
            let data = vec_clone_from_raw_parts(val, len);
=======
    extern "C" fn permissions_cb(
        user_data: *mut c_void,
        sign_key_h: SignKeyHandle,
        perm_set_h: MDataPermissionSetHandle,
    ) {
        unsafe {
            let data = (sign_key_h, perm_set_h);
>>>>>>> 48909177

            let context = user_data as *mut Self;
            (*context).items.push(data);
        }
    }

    extern "C" fn done_cb(user_data: *mut c_void, _res: FfiResult) {
        unsafe {
            let context = user_data as *const Self;
            unwrap!((*context).tx.send(()));
        }
    }
}<|MERGE_RESOLUTION|>--- conflicted
+++ resolved
@@ -25,17 +25,12 @@
 use ffi_utils::{FfiResult, vec_clone_from_raw_parts};
 use ffi_utils::test_utils::{call_0, call_1, call_vec, call_vec_u8, send_via_user_data,
                             sender_as_user_data};
-<<<<<<< HEAD
 use object_cache::MDataPermissionsHandle;
-use permissions;
+use permissions::UserPermissionSet;
 use routing::{Action, PermissionSet};
-=======
-use object_cache::{MDataPermissionSetHandle, MDataPermissionsHandle};
->>>>>>> 48909177
 use rust_sodium::crypto::sign;
 use safe_core::ffi::ipc::req::PermissionSet as FfiPermissionSet;
 use safe_core::ipc::req::{permission_set_clone_from_repr_c, permission_set_into_repr_c};
-use std::mem;
 use std::sync::mpsc;
 use test_utils::create_app;
 
@@ -138,7 +133,7 @@
         assert_eq!(Some(true), perm_set2.is_allowed(Action::Insert));
         assert_eq!(None, perm_set2.is_allowed(Action::Update));
 
-        let result: Vec<permissions::UserPermissionSet> = unsafe {
+        let result: Vec<UserPermissionSet> = unsafe {
             unwrap!(call_vec(
                 |ud, cb| mdata_list_permission_sets(&app, perms_h, ud, cb),
             ))
@@ -623,130 +618,4 @@
             send_via_user_data(user_data, result);
         }
     }
-}
-
-<<<<<<< HEAD
-// Helper function to call FFI function that iterates over mdata entry keys.
-unsafe fn call_keys<F>(f: F) -> Vec<Vec<u8>>
-where
-    F: FnOnce(*mut c_void,
-           extern "C" fn(*mut c_void, *const u8, usize),
-           extern "C" fn(*mut c_void, FfiResult)),
-{
-    let mut context = KeyValueEntriesContext::new();
-    f(
-        context.user_data(),
-        KeyValueEntriesContext::keys_cb,
-        KeyValueEntriesContext::done_cb,
-=======
-// Helper function to call FFI function that iterates over permission sets in permissions.
-unsafe fn call_permissions<F>(f: F) -> Vec<(SignKeyHandle, MDataPermissionSetHandle)>
-where
-    F: FnOnce(*mut c_void,
-           extern "C" fn(*mut c_void, SignKeyHandle, MDataPermissionSetHandle),
-           extern "C" fn(*mut c_void, FfiResult)),
-{
-    let mut context = PermissionEntriesContext::new();
-    f(
-        context.user_data(),
-        PermissionEntriesContext::permissions_cb,
-        PermissionEntriesContext::done_cb,
->>>>>>> 48909177
-    );
-    context.take_result()
-}
-
-<<<<<<< HEAD
-// Helper function to call FFI function that iterates over mdata entry values.
-unsafe fn call_values<F>(f: F) -> Vec<Vec<u8>>
-where
-    F: FnOnce(*mut c_void,
-           extern "C" fn(*mut c_void, *const u8, usize, u64),
-           extern "C" fn(*mut c_void, FfiResult)),
-{
-    let mut context = KeyValueEntriesContext::new();
-    f(
-        context.user_data(),
-        KeyValueEntriesContext::values_cb,
-        KeyValueEntriesContext::done_cb,
-    );
-    context.take_result()
-}
-
-struct KeyValueEntriesContext {
-    tx: mpsc::Sender<()>,
-    rx: mpsc::Receiver<()>,
-    items: Vec<Vec<u8>>,
-}
-
-impl KeyValueEntriesContext {
-    fn new() -> Self {
-        let (tx, rx) = mpsc::channel();
-        KeyValueEntriesContext {
-=======
-struct PermissionEntriesContext {
-    tx: mpsc::Sender<()>,
-    rx: mpsc::Receiver<()>,
-    items: Vec<(SignKeyHandle, MDataPermissionSetHandle)>,
-}
-
-impl PermissionEntriesContext {
-    fn new() -> Self {
-        let (tx, rx) = mpsc::channel();
-        PermissionEntriesContext {
->>>>>>> 48909177
-            tx,
-            rx,
-            items: Vec::new(),
-        }
-    }
-
-    fn user_data(&mut self) -> *mut c_void {
-        let ptr: *mut _ = self;
-        ptr as *mut c_void
-    }
-
-<<<<<<< HEAD
-    fn take_result(&mut self) -> Vec<Vec<u8>> {
-=======
-    fn take_result(&mut self) -> Vec<(SignKeyHandle, MDataPermissionSetHandle)> {
->>>>>>> 48909177
-        unwrap!(self.rx.recv());
-        mem::replace(&mut self.items, Vec::new())
-    }
-
-<<<<<<< HEAD
-    extern "C" fn values_cb(user_data: *mut c_void, val: *const u8, len: usize, _version: u64) {
-        unsafe {
-            let data = vec_clone_from_raw_parts(val, len);
-
-            let context = user_data as *mut Self;
-            (*context).items.push(data);
-        }
-    }
-
-    extern "C" fn keys_cb(user_data: *mut c_void, val: *const u8, len: usize) {
-        unsafe {
-            let data = vec_clone_from_raw_parts(val, len);
-=======
-    extern "C" fn permissions_cb(
-        user_data: *mut c_void,
-        sign_key_h: SignKeyHandle,
-        perm_set_h: MDataPermissionSetHandle,
-    ) {
-        unsafe {
-            let data = (sign_key_h, perm_set_h);
->>>>>>> 48909177
-
-            let context = user_data as *mut Self;
-            (*context).items.push(data);
-        }
-    }
-
-    extern "C" fn done_cb(user_data: *mut c_void, _res: FfiResult) {
-        unsafe {
-            let context = user_data as *const Self;
-            unwrap!((*context).tx.send(()));
-        }
-    }
 }